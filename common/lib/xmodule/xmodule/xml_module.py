--- conflicted
+++ resolved
@@ -133,13 +133,7 @@
         'graded': bool_map,
         'hide_progress_tab': bool_map,
         'allow_anonymous': bool_map,
-<<<<<<< HEAD
         'allow_anonymous_to_peers': bool_map,
-        'weight': int_map,
-        'is_draft': bool_map
-=======
-        'allow_anonymous_to_peers': bool_map
->>>>>>> ebeee7a1
     }
 
 
