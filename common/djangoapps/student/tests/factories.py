--- conflicted
+++ resolved
@@ -106,7 +106,6 @@
             self.groups.add(GroupFactory.simple_generate(create, name=group_name))
 
 
-<<<<<<< HEAD
 class NonRegisteredUserFactory(UserFactory):
     # only difference from UserFactory is the profile has nonregistered bit set
     @classmethod
@@ -116,8 +115,6 @@
             obj.profile.save()
 
 
-=======
->>>>>>> faa8f16f
 class AnonymousUserFactory(Factory):
     FACTORY_FOR = AnonymousUser
 
