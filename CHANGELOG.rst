Change Log
----------

These are notable changes in edx-platform.  This is a rolling list of changes,
in roughly chronological order, most recent first.  Add your entries at or near
the top.  Include a label indicating the component affected.

Blades: Fix Numerical input to support mathematical operations. BLD-525.

Blades: Improve calculator's tooltip accessibility. Add possibility to navigate
  through the hints via arrow keys. BLD-533.

LMS: Add feature for providing background grade report generation via Celery
  instructor task, with reports uploaded to S3. Feature is visible on the beta
  instructor dashboard. LMS-58

Blades: Added grading support for LTI module. LTI providers can now grade
student's work and send edX scores. OAuth1 based authentication
implemented. BLD-384.

LMS: Beta-tester status is now set on a per-course-run basis, rather than being
  valid across all runs with the same course name. Old group membership will
  still work across runs, but new beta-testers will only be added to a single
  course run.

Blades: Enabled several Video Jasmine tests. BLD-463.

Studio: Continued modification of Studio pages to follow a RESTful framework.
includes Settings pages, edit page for Subsection and Unit, and interfaces
for updating xblocks (xmodules) and getting their editing HTML.

LMS: Improve accessibility of inline discussions in courseware.

Blades: Put 2nd "Hide output" button at top of test box & increase text size for
code response questions. BLD-126.

Blades: Update the calculator hints tooltip with full information. BLD-400.

Blades: Fix transcripts 500 error in studio (BLD-530)

LMS: Add error recovery when a user loads or switches pages in an
inline discussion.

Blades: Allow multiple strings as the correct answer to a string response
question. BLD-474.

Blades: a11y - Videos will alert screenreaders when the video is over.

LMS: Trap focus on the loading element when a user loads more threads
in the forum sidebar to improve accessibility.

LMS: Add error recovery when a user loads more threads in the forum sidebar.

LMS: Add a user-visible alert modal when a forums AJAX request fails.

Blades: Add template for checkboxes response to studio. BLD-193.

Blades: Video player:
  - Add spinner;
  - Improve initialization of modules;
  - Speed up video resizing during page loading;
  - Speed up acceptance tests. (BLD-502)
  - Fix transcripts bug - when show_captions is set to false. BLD-467.

Studio: change create_item, delete_item, and save_item to RESTful API (STUD-847).

Blades: Fix answer choices rearranging if user tries to stylize something in the
text like with bold or italics. (BLD-449)

LMS: Beta instructor dashboard will only count actively enrolled students for
course enrollment numbers.

Blades: Fix speed menu that is not rendered correctly when YouTube is
unavailable. (BLD-457).

LMS: Users with is_staff=True no longer have the STAFF label appear on
their forum posts.

Blades: Video start and end times now function the same for both YouTube and
HTML5 videos. If end time is set, the video can still play until the end, after
it pauses on the end time.

Blades: Disallow users to enter video url's in http.

LMS: Improve the acessibility of the forum follow post buttons.

Blades: Latex problems are now enabled via use_latex_compiler
key in course settings. (BLD-426)

Blades: Fix bug when the speed can only be changed when the video is playing.

LMS: The dialogs on the wiki "changes" page are now accessible to screen
readers.  Now all wiki pages have been made accessible. (LMS-1337)

LMS: Change bulk email implementation to use less memory, and to better handle
duplicate tasks in celery.

LMS: When a topic is selected in the forums navigation sidebar, fetch
the thread list using the /threads endpoint of the comments service
instead of /search/threads, which does not sort and paginate
correctly. This requires at least version 31ef160 of
cs_comments_service.

LMS: Improve forum error handling so that errors in the logs are
clearer and HTTP status codes from the comments service indicating
client error are correctly passed through to the client.

LMS: Improve performance of page load and thread list load for
discussion tab

<<<<<<< HEAD
Studio: Support targeted feedback, which allows for authors to provide explanations for
incorrect choice selections for multiple choice question choices that will automatically
display. These are intended to help steer a student to the correct answer. Thus, they are
best used for quizzes that allow multiple attempts. To provide targeted feedback, add an
element called <targetedfeedbackset> right before your <solution> or <solutionset>, and in
this element, provide a <targetedfeedback> for each feedback. Within <targetedfeedback>
you can specify your text explanation. Both the <targetedfeedback> and <choice> should have
the same explanation-id attribute.

Studio: Added feature to allow instructors to specify wait time between attempts
of the same quiz. In a problem's settings, instructors can specify how many
seconds student's are locked out of submitting another attempt of the same quiz.
The timer starts as soon as they submit an attempt for grading. Note that this
does not prevent a student from starting to work on another quiz attempt. It only
prevents the students from submitting a bunch of attempts in rapid succession.

=======
>>>>>>> faa8f16f
LMS: The wiki markup cheatsheet dialog is now accessible to screen readers.
(LMS-1303)

Common: Add skip links for accessibility to CMS and LMS. (LMS-1311)

Studio: Change course overview page, checklists, assets, import, export, and course staff
management page URLs to a RESTful interface. Also removed "\listing", which
duplicated "\index".

<<<<<<< HEAD
Studio: Support answer pools for multiple choice question choices, so authors can provide
multiple incorrect and correct choices for a question and have 1 correct choice and n-1
incorrect choices randomly selected and shuffled before being presented to the student.
In XML: <multiplechoiceresponse answer-pool="4"> enables an answer pool of 4 choices: 3
correct choices and 1 incorrect choice. To provide multiple solution expanations, wrap
all solution elements within a <solutionset>, and make sure to add an attribute called
"explanation-id" to both the <solution> tag and its corresponding <choice> tag, and be
sure that the value for this "explanation-id" attribute is the same for both. Note that
this feature is only supported in the advanced XML problem editor, not the regular one.
Also note that if you want your question to have a different set of answers for different
attempts, be sure in the problem settings in Studio to set "Randomization" to "Always"

=======
>>>>>>> faa8f16f
LMS: Fixed accessibility bug where users could not tab through wiki (LMS-1307)

Blades: When start time and end time are specified for a video, a visual range
will be shown on the time slider to highlight the place in the video that will
be played.

Studio: added restful interface for finding orphans in courses.
An orphan is an xblock to which no children relation points and whose type is not
in the set contentstore.views.item.DETACHED_CATEGORIES nor 'course'.
    GET http://host/orphan/org.course returns json array of ids.
        Requires course author access.
    DELETE http://orphan/org.course deletes all the orphans in that course.
        Requires is_staff access

Studio: Bug fix for text loss in Course Updates when the text exists
before the first tag.

Common: expect_json decorator now puts the parsed json payload into a json attr
on the request instead of overwriting the POST attr

---------- split mongo backend refactoring changelog section ------------

Studio: course catalog, assets, checklists, course outline pages now use course
id syntax w/ restful api style

Common:
  separate the non-sql db connection configuration from the modulestore (xblock modeling) configuration.
  in split, separate the the db connection and atomic crud ops into a distinct module & class from modulestore

Common: location mapper: % encode periods and dollar signs when used as key in the mapping dict

Common: location mapper: added a bunch of new helper functions for generating
old location style info from a CourseLocator

Common: locators: allow - ~ and . in course, branch, and block ids.

---------- end split mongo backend section ---------

Blades: Hovering over CC button in video player, when transcripts are hidden,
will cause them to show up. Moving the mouse from the CC button will auto hide
them. You can hover over the CC button and then move the mouse to the
transcripts which will allow you to select some video position in 1 click.

Blades: Add possibility to use multiple LTI tools per page.

Blades: LTI module can now load external content in a new window.

LMS: Disable data download buttons on the instructor dashboard for large courses

Common: Adds ability to disable a student's account. Students with disabled
accounts will be prohibited from site access.

LMS: Fix issue with CourseMode expiration dates

LMS: Ported bulk emailing to the beta instructor dashboard.

LMS: Add monitoring of bulk email subtasks to display progress on instructor dash.

LMS: Refactor and clean student dashboard templates.

LMS: Fix issue with CourseMode expiration dates

CMS: Add text_customization Dict to advanced settings which can support
string customization at particular spots in the UI.  At first just customizing
the Check/Final Check buttons with keys: custom_check and custom_final_check

LMS: Add PaidCourseRegistration mode, where payment is required before course
registration.

Studio: Switched to loading Javascript using require.js

Studio: Better feedback during the course import process

Studio: Improve drag and drop on the course overview and subsection views.

LMS: Add split testing functionality for internal use.

CMS: Add edit_course_tabs management command, providing a primitive
editing capability for a course's list of tabs.

Studio and LMS: add ability to lock assets (cannot be viewed unless registered
for class).

Studio: add restful interface for paging assets (no UX yet, but just add
/start/45/max/50 to end of url to get items 45-95, e.g.)

LMS: First round of improvements to New (beta) Instructor Dash:
improvements, fixes, and internationalization to the Student Info section.

LMS: Improved accessibility of parts of forum navigation sidebar.

LMS: enhanced accessibility labeling and aria support for the discussion forum
new post dropdown as well as response and comment area labeling.

Blades: Add Studio timed transcripts editor to video player.

LMS: enhanced shib support, including detection of linked shib account
at login page and support for the ?next= GET parameter.

LMS: Experimental feature using the ICE change tracker JS pkg to allow peer
assessors to edit the original submitter's work.

LMS: Fixed a bug that caused links from forum user profile pages to
threads to lead to 404s if the course id contained a '-' character.

Studio/LMS: Added ability to set due date formatting through Studio's Advanced
Settings.  The key is due_date_display_format, and the value should be a format
supported by Python's strftime function.

Common: Added configurable backends for tracking events. Tracking events using
the python logging module is the default backend. Support for MongoDB and a
Django database is also available.

Blades: Added Learning Tools Interoperability (LTI) blade. Now LTI components
can be included to courses.

LMS: Added alphabetical sorting of forum categories and subcategories.
It is hidden behind a false defaulted course level flag.

Studio: Allow course authors to set their course image on the schedule
and details page, with support for JPEG and PNG images.

LMS, Studio: Centralized startup code to manage.py and wsgi.py files.
Made studio runnable using wsgi.

Blades: Took videoalpha out of alpha, replacing the old video player

Common: Allow instructors to input complicated expressions as answers to
`NumericalResponse`s. Prior to the change only numbers were allowed, now any
answer from '1/3' to 'sqrt(12)*(1-1/3^2+1/5/3^2)' are valid.

Studio/LMS: Allow for 'preview' and 'published' in a single LMS instance. Use
middlware components to retain the incoming Django request and put in thread
local storage. It is recommended that all developers define a 'preview.localhost'
which maps to the same IP address as localhost in his/her HOSTS file.

LMS: Enable beta instructor dashboard. The beta dashboard is a rearchitecture
of the existing instructor dashboard and is available by clicking a link at
the top right of the existing dashboard.

Common: CourseEnrollment has new fields `is_active` and `mode`. The mode will be
used to differentiate different kinds of enrollments (currently, all enrollments
are honor certificate enrollments). The `is_active` flag will be used to
deactivate enrollments without deleting them, so that we know what course you
*were* enrolled in. Because of the latter change, enrollment and unenrollment
logic has been consolidated into the model -- you should use new class methods
to `enroll()`, `unenroll()`, and to check `is_enrolled()`, instead of creating
CourseEnrollment objects or querying them directly.

LMS: Added bulk email for course feature, with option to optout of individual
course emails.

Studio: Email will be sent to admin address when a user requests course creator
privileges for Studio (edge only).

Studio: Studio course authors (both instructors and staff) will be auto-enrolled
for their courses so that "View Live" works.

Common: Add a new input type ``<formulaequationinput />`` for Formula/Numerical
Responses. It periodically makes AJAX calls to preview and validate the
student's input.

Common: Added ratelimiting to our authentication backend.

Common: Add additional logging to cover login attempts and logouts.

Studio: Send e-mails to new Studio users (on edge only) when their course creator
status has changed. This will not be in use until the course creator table
is enabled.

Studio: Added improvements to Course Creation: richer error messaging, tip
text, and fourth field for course run.

Blades: New features for VideoAlpha player:
1.) Controls are auto hidden after a delay of mouse inactivity - the full video
becomes visible.
2.) When captions (CC) button is pressed, captions stick (not auto hidden after
a delay of mouse inactivity). The video player size does not change - the video
is down-sized and placed in the middle of the black area.
3.) All source code of Video Alpha 2 is written in JavaScript. It is not a basic
conversion from CoffeeScript. The structure of the player has been changed.
4.) A lot of additional unit tests.

LMS: Added user preferences (arbitrary user/key/value tuples, for which
which user/key is unique) and a REST API for reading users and
preferences. Access to the REST API is restricted by use of the
X-Edx-Api-Key HTTP header (which must match settings.EDX_API_KEY; if
the setting is not present, the API is disabled).

LMS: Added endpoints for AJAX requests to enable/disable notifications
(which are not yet implemented) and a one-click unsubscribe page.

Studio: Allow instructors of a course to designate other staff as instructors;
this allows instructors to hand off management of a course to someone else.

Common: Add a manage.py that knows about edx-platform specific settings and
projects

Common: Added *experimental* support for jsinput type.

Studio: Remove XML from HTML5 video component editor. All settings are
moved to be edited as metadata.

Common: Added setting to specify Celery Broker vhost

Common: Utilize new XBlock bulk save API in LMS and CMS.

Studio: Add table for tracking course creator permissions (not yet used).
Update rake django-admin[syncdb] and rake django-admin[migrate] so they
run for both LMS and CMS.

LMS: Added *experimental* crowdsource hinting manager page.

XModule: Added *experimental* crowdsource hinting module.

Studio: Added support for uploading and managing PDF textbooks

Common: Student information is now passed to the tracking log via POST instead
of GET.

Blades: Added functionality and tests for new capa input type:
choicetextresponse.

Common: Add tests for documentation generation to test suite

Blades: User answer now preserved (and changeable) after clicking "show answer"
in choice problems

LMS: Removed press releases

Common: Updated Sass and Bourbon libraries, added Neat library

LMS: Add a MixedModuleStore to aggregate the XMLModuleStore and
MongoMonduleStore

LMS: Users are no longer auto-activated if they click "reset password"
This is now done when they click on the link in the reset password
email they receive (along with usual path through activation email).

LMS: Fixed a reflected XSS problem in the static textbook views.

LMS: Problem rescoring.  Added options on the Grades tab of the
Instructor Dashboard to allow a particular student's submission for a
particular problem to be rescored.  Provides an option to see a
history of background tasks for a given problem and student.

Blades: Small UX fix on capa multiple-choice problems.  Make labels only
as wide as the text to reduce accidental choice selections.

Studio:
- use xblock field defaults to initialize all new instances' fields and
  only use templates as override samples.
- create new instances via in memory create_xmodule and related methods rather
  than cloning a db record.
- have an explicit method for making a draft copy as distinct from making a
  new module.

Studio: Remove XML from the video component editor. All settings are
moved to be edited as metadata.

XModule: Only write out assets files if the contents have changed.

Studio: Course settings are now saved explicitly.

XModule: Don't delete generated xmodule asset files when compiling (for
instance, when XModule provides a coffeescript file, don't delete
the associated javascript)

Studio: For courses running on edx.org (marketing site), disable fields in
Course Settings that do not apply.

Common: Make asset watchers run as singletons (so they won't start if the
watcher is already running in another shell).

Common: Use coffee directly when watching for coffeescript file changes.

Common: Make rake provide better error messages if packages are missing.

Common: Repairs development documentation generation by sphinx.

LMS: Problem rescoring.  Added options on the Grades tab of the
Instructor Dashboard to allow all students' submissions for a
particular problem to be rescored.  Also supports resetting all
students' number of attempts to zero.  Provides a list of background
tasks that are currently running for the course, and an option to
see a history of background tasks for a given problem.

LMS: Fixed the preferences scope for storing data in xmodules.

LMS: Forums.  Added handling for case where discussion module can get `None` as
value of lms.start in `lms/djangoapps/django_comment_client/utils.py`

Studio, LMS: Make ModelTypes more strict about their expected content (for
instance, Boolean, Integer, String), but also allow them to hold either the
typed value, or a String that can be converted to their typed value. For
example, an Integer can contain 3 or '3'. This changed an update to the xblock
library.

LMS: Courses whose id matches a regex in the COURSES_WITH_UNSAFE_CODE Django
setting now run entirely outside the Python sandbox.

Blades: Added tests for Video Alpha player.

Common: Have the capa module handle unicode better (especially errors)

Blades: Video Alpha bug fix for speed changing to 1.0 in Firefox.

Blades: Additional event tracking added to Video Alpha: fullscreen switch,
show/hide captions.

CMS: Allow editors to delete uploaded files/assets

XModules: `XModuleDescriptor.__init__` and `XModule.__init__` dropped the
`location` parameter (and added it as a field), and renamed `system` to
`runtime`, to accord more closely to `XBlock.__init__`

LMS: Some errors handling Non-ASCII data in XML courses have been fixed.

LMS: Add page-load tracking using segment-io (if SEGMENT_IO_LMS_KEY and
SEGMENT_IO_LMS feature flag is on)

Blades: Simplify calc.py (which is used for the Numerical/Formula responses);
add trig/other functions.

LMS: Background colors on login, register, and courseware have been corrected
back to white.

LMS: Accessibility improvements have been made to several courseware and
navigation elements.

LMS: Small design/presentation changes to login and register views.

LMS: Functionality added to instructor enrollment tab in LMS such that invited
student can be auto-enrolled in course or when activating if not current
student.

Blades: Staff debug info is now accessible for Graphical Slider Tool problems.

Blades: For Video Alpha the events ready, play, pause, seek, and speed change
are logged on the server (in the logs).

Common: all dates and times are not time zone aware datetimes. No code should
create or use struct_times nor naive datetimes.

Common: Developers can now have private Django settings files.

Common: Safety code added to prevent anything above the vertical level in the
course tree from being marked as version='draft'. It will raise an exception if
the code tries to so mark a node. We need the backtraces to figure out where
this very infrequent intermittent marking was occurring. It was making courses
look different in Studio than in LMS.

Deploy: MKTG_URLS is now read from env.json.

Common: Theming makes it possible to change the look of the site, from
Stanford.

Common: Accessibility UI fixes.

Common: The "duplicate email" error message is more informative.

Studio: Component metadata settings editor.

Studio: Autoplay for Video Alpha is disabled (only in Studio).

Studio: Single-click creation for video and discussion components.

Studio: fixed a bad link in the activation page.

LMS: Changed the help button text.

LMS: Fixed failing numeric response (decimal but no trailing digits).

LMS: XML Error module no longer shows students a stack trace.

Studio: Add feedback to end user if there is a problem exporting a course

Studio: Improve link re-writing on imports into a different course-id

Studio: Allow for intracourse linking in Capa Problems

Blades: Videoalpha.

XModules: Added partial credit for foldit module.

XModules: Added "randomize" XModule to list of XModule types.

XModules: Show errors with full descriptors.

Studio: Add feedback to end user if there is a problem exporting a course

Studio: Improve link re-writing on imports into a different course-id

XQueue: Fixed (hopefully) worker crash when the connection to RabbitMQ is
dropped suddenly.

XQueue: Upload file submissions to a specially named bucket in S3.

Common: Removed request debugger.

Common: Updated Django to version 1.4.5.

Common: Updated CodeJail.

Common: Allow setting of authentication session cookie name.

LMS: Option to email students when enroll/un-enroll them.

Blades: Added WAI-ARIA markup to the video player controls. These are now fully
accessible by screen readers.<|MERGE_RESOLUTION|>--- conflicted
+++ resolved
@@ -108,7 +108,6 @@
 LMS: Improve performance of page load and thread list load for
 discussion tab
 
-<<<<<<< HEAD
 Studio: Support targeted feedback, which allows for authors to provide explanations for
 incorrect choice selections for multiple choice question choices that will automatically
 display. These are intended to help steer a student to the correct answer. Thus, they are
@@ -125,8 +124,6 @@
 does not prevent a student from starting to work on another quiz attempt. It only
 prevents the students from submitting a bunch of attempts in rapid succession.
 
-=======
->>>>>>> faa8f16f
 LMS: The wiki markup cheatsheet dialog is now accessible to screen readers.
 (LMS-1303)
 
@@ -136,7 +133,6 @@
 management page URLs to a RESTful interface. Also removed "\listing", which
 duplicated "\index".
 
-<<<<<<< HEAD
 Studio: Support answer pools for multiple choice question choices, so authors can provide
 multiple incorrect and correct choices for a question and have 1 correct choice and n-1
 incorrect choices randomly selected and shuffled before being presented to the student.
@@ -149,8 +145,6 @@
 Also note that if you want your question to have a different set of answers for different
 attempts, be sure in the problem settings in Studio to set "Randomization" to "Always"
 
-=======
->>>>>>> faa8f16f
 LMS: Fixed accessibility bug where users could not tab through wiki (LMS-1307)
 
 Blades: When start time and end time are specified for a video, a visual range
