// lms - utilities - variables
// ====================

// #CONFIG:         paths and configuration
// #UNITS:          Basic units of measurement
// #GRID:           Grid and layout variables
// #COLORS:         Base, palette and theme color definitions + application
// #COLORS-EDX-SPECIFIC: edX specific colors not yet refactored to use updated color scheme
// #TYPOGRAPHY:     Font definitions and scales
// #DEPTH:          UI depth-based scale
// #SPACING:        General UI spacing variables and scale
// #FORMS:          form field/interaction variables
// #TIMING:         Event timing variables
// #APPLICATIONS:   Applying configuration
// #DEPRECATED:     sunsetted and not to be used variables

// ----------------------------
// #CONFIG
// ----------------------------
$static-path: '..' !default;


// ----------------------------
// #UNITS
// ----------------------------
$baseline: 20px !default;


// ----------------------------
// #GRID
// ----------------------------
$gw-column: 80px !default;
$gw-gutter: 20px !default;
$fg-column: $gw-column !default;
$fg-gutter: $gw-gutter !default;
$fg-max-columns: 12 !default;
$fg-max-width: 1400px !default;
$fg-min-width: 810px !default;


// ----------------------------
// #COLORS
// ----------------------------
$transparent: rgba(0,0,0,0) !default; // used when color value is needed for UI width/transitions but element is transparent

$black:     rgb(0,0,0) !default;
$black-t0:  rgba($black, 0.125) !default;
$black-t1:  rgba($black, 0.25) !default;
$black-t2:  rgba($black, 0.5) !default;
$black-t3:  rgba($black, 0.75) !default;

$white:     rgb(255,255,255) !default;
$white-t0:  rgba($white, 0.125) !default;
$white-t1:  rgba($white, 0.25) !default;
$white-t2:  rgba($white, 0.5) !default;
$white-t3:  rgba($white, 0.75) !default;

$gray:      rgb(118,118,118) !default;
$gray-l1:   tint($gray,20%) !default;
$gray-l2:   tint($gray,40%) !default;
$gray-l3:   tint($gray,60%) !default;
$gray-l4:   tint($gray,80%) !default;
$gray-l5:   tint($gray,90%) !default;
$gray-l6:   tint($gray,95%) !default;
$gray-l7:   tint($gray,99%) !default;
$gray-d1:   shade($gray,20%) !default;
$gray-d2:   shade($gray,40%) !default;
$gray-d3:   shade($gray,60%) !default;
$gray-d4:   shade($gray,80%) !default;

$yellow: rgb(255, 252, 221) !default;

$pink: rgb(182,37,103) !default;
$pink-l1: tint($pink,20%) !default;
$pink-l2: tint($pink,40%) !default;
$pink-l3: tint($pink,60%) !default;
$pink-l4: tint($pink,80%) !default;
$pink-l5: tint($pink,90%) !default;
$pink-d1: shade($pink,20%) !default;
$pink-d2: shade($pink,40%) !default;
$pink-d3: shade($pink,60%) !default;
$pink-d4: shade($pink,80%) !default;
$pink-s1: saturate($pink,15%) !default;
$pink-s2: saturate($pink,30%) !default;
$pink-s3: saturate($pink,45%) !default;
$pink-u1: desaturate($pink,15%) !default;
$pink-u2: desaturate($pink,30%) !default;
$pink-u3: desaturate($pink,45%) !default;

$red: rgb(178, 6, 16) !default;
$red-l1: tint($red,20%) !default;
$red-l2: tint($red,40%) !default;
$red-l3: tint($red,60%) !default;
$red-l4: tint($red,80%) !default;
$red-l5: tint($red,90%) !default;
$red-d1: shade($red,20%) !default;
$red-d2: shade($red,40%) !default;
$red-d3: shade($red,60%) !default;
$red-d4: shade($red,80%) !default;
$red-s1: saturate($red,15%) !default;
$red-s2: saturate($red,30%) !default;
$red-s3: saturate($red,45%) !default;
$red-u1: desaturate($red,15%) !default;
$red-u2: desaturate($red,30%) !default;
$red-u3: desaturate($red,45%) !default;

$green: rgb(37, 184, 90) !default;
$green-l1: tint($green,20%) !default;
$green-l2: tint($green,40%) !default;
$green-l3: tint($green,60%) !default;
$green-l4: tint($green,80%) !default;
$green-l5: tint($green,90%) !default;
$green-d1: shade($green,20%) !default;
$green-d2: shade($green,40%) !default;
$green-d3: shade($green,60%) !default;
$green-d4: shade($green,80%) !default;
$green-s1: saturate($green,15%) !default;
$green-s2: saturate($green,30%) !default;
$green-s3: saturate($green,45%) !default;
$green-u1: desaturate($green,15%) !default;
$green-u2: desaturate($green,30%) !default;
$green-u3: desaturate($green,45%) !default;

$yellow: rgb(255, 252, 221) !default;      // yellow color used by LMS
//$yellow: rgb(237, 189, 60) !default;     // yellow color used by Studio
$yellow-l1: tint($yellow,20%) !default;
$yellow-l2: tint($yellow,40%) !default;
$yellow-l3: tint($yellow,60%) !default;
$yellow-l4: tint($yellow,80%) !default;
$yellow-l5: tint($yellow,90%) !default;
$yellow-d1: shade($yellow,20%) !default;
$yellow-d2: shade($yellow,40%) !default;
$yellow-d3: shade($yellow,60%) !default;
$yellow-d4: shade($yellow,80%) !default;
$yellow-s1: saturate($yellow,15%) !default;
$yellow-s2: saturate($yellow,30%) !default;
$yellow-s3: saturate($yellow,45%) !default;
$yellow-u1: desaturate($yellow,15%) !default;
$yellow-u2: desaturate($yellow,30%) !default;
$yellow-u3: desaturate($yellow,45%) !default;

$blue: rgb(0, 121, 188) !default;
$blue-l1: tint($blue,20%) !default;
$blue-l2: tint($blue,40%) !default;
$blue-l3: tint($blue,60%) !default;
$blue-l4: tint($blue,80%) !default;
$blue-l5: tint($blue,90%) !default;
$blue-d1: shade($blue,20%) !default;
$blue-d2: shade($blue,40%) !default;
$blue-d3: shade($blue,60%) !default;
$blue-d4: shade($blue,80%) !default;
$blue-s1: saturate($blue,15%) !default;
$blue-s2: saturate($blue,30%) !default;
$blue-s3: saturate($blue,45%) !default;
$blue-u1: desaturate($blue,15%) !default;
$blue-u2: desaturate($blue,30%) !default;
$blue-u3: desaturate($blue,45%) !default;
$blue-t0: rgba($blue, 0.125) !default;
$blue-t1: rgba($blue, 0.25) !default;
$blue-t2: rgba($blue, 0.50) !default;
$blue-t3: rgba($blue, 0.75) !default;

$uxpl-blue-base: rgb(0, 117, 180) !default; // wcag2a compliant
$uxpl-blue-hover-active: rgb(6, 86, 131) !default; // wcag2a compliant

$uxpl-green-base: rgb(0, 129, 0) !default; // wcag2a compliant
$uxpl-green-hover-active: rgb(0, 155, 0) !default; // wcag2a compliant

$uxpl-pink-base: rgb(194, 56, 125) !default; // wcag2a compliant
$uxpl-pink-hover-active: lighten($uxpl-pink-base, 7%) !default; // wcag2a compliant

$uxpl-grayscale-x-back: rgb(245, 245, 245) !default; // UXPL grayscale, x-back

$orange: rgb(237, 189, 60) !default;
$orange-l1: tint($orange,20%) !default;
$orange-l2: tint($orange,40%) !default;
$orange-l3: tint($orange,60%) !default;
$orange-l4: tint($orange,80%) !default;
$orange-l5: tint($orange,90%) !default;
$orange-d1: shade($orange,20%) !default;
$orange-d2: shade($orange,40%) !default;
$orange-d3: shade($orange,60%) !default;
$orange-d4: shade($orange,80%) !default;
$orange-s1: saturate($orange,15%) !default;
$orange-s2: saturate($orange,30%) !default;
$orange-s3: saturate($orange,45%) !default;
$orange-u1: desaturate($orange,15%) !default;
$orange-u2: desaturate($orange,30%) !default;
$orange-u3: desaturate($orange,45%) !default;

// ====================

// copied from cms/static/sass/_variables.scss
$ui-notification-height: ($baseline*10);


// ====================

// social platforms
$twitter-blue: #55ACEE;
$facebook-blue: #3B5998;
$linkedin-blue: #0077B5;
$google-red: #DD4B39;
$microsoft-blue: #00BCF2;

// shadows
$shadow: rgba(0,0,0,0.2) !default;
$shadow-l1: rgba(0,0,0,0.1) !default;
$shadow-l2: rgba(0,0,0,0.05) !default;
$shadow-d1: rgba(0,0,0,0.4) !default;
$shadow-d2: rgba($black, 0.6) !default;

// system feedback-based colors
$error-color: rgb(203, 7, 18) !default;
$warning-color: rgb(255, 192, 31) !default;
$confirm-color: rgb(0, 132, 1) !default;
$active-color: $blue !default;
$highlight-color: rgb(255,255,0) !default;
$alert-color: rgb(212, 64, 64) !default;
$success-color: rgb(0, 155, 0) !default;


// ----------------------------
// #COLORS- EDX-SPECIFIC
// ----------------------------

// old color variables
// DEPRECATED: Do not continue to use these colors, instead use pattern libary and base colors above.
$dark-gray1: rgb(74,74,74) !default;
$light-gray1: rgb(242,242,242) !default;
$light-gray2: rgb(171,171,171) !default;
$light-gray3: rgb(249,249,249) !default;
$light-gray4: rgb(252,252,252) !default;
$dark-gray2: rgb(151,151,151) !default;
$blue1: rgb(74,144,226) !default;
$blue2: rgb(0,161,229) !default;
$green1: rgb(97,161,46) !default;
$red1: rgb(208,2,27) !default;

// edx-specific: marketing site variables
// DEPRECATED: Do not continue to use these colors, instead use pattern libary and base colors above.
$m-gray: rgb(138,140,143) !default; //C8F
$m-gray-l1: rgb(151,153,155) !default;
$m-gray-l2: rgb(164,166,168) !default;
$m-gray-l3: rgb(177,178,180) !default;
$m-gray-l4: rgb(245,245,245) !default;
$m-gray-d1: rgb(111, 112, 116) !default;
$m-gray-d2: rgb(112,114,118) !default;
$m-gray-d3: rgb(100,102,104) !default;
$m-gray-d4: rgb(5,5,5) !default;
$m-gray-t0: rgba($m-gray,0.125) !default;
$m-gray-t1: rgba($m-gray,0.25) !default;
$m-gray-t2: rgba($m-gray,0.50) !default;
$m-gray-t3: rgba($m-gray,0.75) !default;

$m-blue: $uxpl-blue-base;  // uxpl blue base
$m-blue-l1: rgb(43,172,230) !default;
$m-blue-l2: rgb(66,181,233) !default;
$m-blue-l3: rgb(89,190,236) !default;
$m-blue-l4: tint($m-blue,90%) !default;
$m-blue-l5: tint($m-blue,95%) !default;
$m-blue-l6: #4bb4fb !default;
$m-blue-d1: rgb(23,144,199) !default;
$m-blue-d2: $blue !default;
$m-blue-d3: rgb(18,111,154) !default;
$m-blue-d4: rgb(10,74,103) !default;
$m-blue-d5: rgb(0,158,231) !default;
$m-blue-d6: #256A97 !default;
$m-blue-t0: rgba($m-blue,0.125) !default;
$m-blue-t1: rgba($m-blue,0.25) !default;
$m-blue-t2: rgba($m-blue,0.50) !default;
$m-blue-t3: rgba($m-blue,0.75) !default;

$m-pink: $uxpl-pink-base; // uxpl pink base
$m-pink-l1: rgb(202,47,115) !default;
$m-pink-l2: rgb(211,63,128) !default;
$m-pink-l3: rgb(215,84,142) !default;
$m-pink-l4: tint($m-pink,75%) !default;
$m-pink-l5: tint($m-pink,85%) !default;
$m-pink-d1: rgb(160,37,91) !default;
$m-pink-d2: rgb(140,32,79) !default;
$m-pink-d3: rgb(119,28,68) !default;

$m-green: $uxpl-green-base; // uxpl green base
$m-green-s1: rgb(96, 188, 97) !default;
$m-green-l1: tint($m-green,20%) !default;
$m-green-l2: tint($m-green,40%) !default;
$m-green-l3: tint($m-green,60%) !default;
$m-green-l4: tint($m-green,90%) !default;
$m-green-l5: tint($m-green,95%) !default;
$m-green-d1: shade($m-green,20%) !default;
$m-green-d2: shade($m-green,40%) !default;
$m-green-d3: shade($m-green,60%) !default;
$m-green-d4: shade($m-green,90%) !default;
$m-green-t0: rgba($m-green,0.125) !default;
$m-green-t1: rgba($m-green,0.25) !default;
$m-green-t2: rgba($m-green,0.50) !default;
$m-green-t3: rgba($m-green,0.75) !default;

// edx-specific: verified
$verified-color-lvl1: $m-green !default;
$verified-color-lvl2: $m-green-l1 !default;
$verified-color-lvl3: $m-green-l2 !default;
$verified-color-lvl4: $m-green-l3 !default;
$verified-color-lvl5: $m-green-l4 !default;

// edx-specific: professional ed
$professional-color-lvl1: $m-pink !default;
$professional-color-lvl2: $m-pink-l1 !default;
$professional-color-lvl3: $m-pink-l2 !default;
$professional-color-lvl4: $m-pink-l3 !default;
$professional-color-lvl5: $m-pink-l4 !default;

// edx-specific: honor code
$honorcode-color-lvl1: $m-blue !default;
$honorcode-color-lvl2: tint($honorcode-color-lvl1, 33%) !default;

// edx-specific: audit
$audit-color-lvl1: rgb(221, 221, 221) !default;
$audit-color-lvl2: tint($audit-color-lvl1, 33%) !default;

// edx-specific: credit
$credit-color-base: rgb(244,195,0) !default; // accessible with black text

// edx-specific: Studio/Staff actions
$staff-color: $uxpl-pink-base !default;


// ----------------------------
// #TYPOGRAPHY
// ----------------------------
$sans-serif: 'Open Sans', $verdana, sans-serif !default;
$monospace: Monaco, 'Bitstream Vera Sans Mono', 'Lucida Console', monospace !default;
$body-font-family: $sans-serif !default;
$serif: $georgia !default;

// newer variables/standards
$f-serif: 'Bree Serif', Georgia, Cambria, 'Times New Roman', Times, serif !default;
$f-sans-serif: 'Open Sans','Helvetica Neue', Helvetica, Arial, sans-serif !default;
$f-monospace: 'Bitstream Vera Sans Mono', Consolas, Courier, monospace !default;

$font-light: 300 !default;
$font-regular: 400 !default;
$font-semibold: 600 !default;
$font-bold: 700 !default;

$m-base-font-size: em(15) !default;


// ----------------------------
// #DEPTH
// ----------------------------


// ----------------------------
// #TIMING
// ----------------------------
$tmg-s3: 3.0s !default;
$tmg-s2: 2.0s !default;
$tmg-s1: 1.0s !default;
$tmg-avg: 0.75s !default;
$tmg-f1: 0.50s !default;
$tmg-f2: 0.25s !default;
$tmg-f3: 0.125s !default;


// ----------------------------
// #FORMS
// ----------------------------
$form-bg-color: $white !default;

// ----------------------------
// #APPLICATIONS
// ----------------------------
// font sizes
$body-font-size: em(14) !default;
$body-line-height: golden-ratio(.875em, 1) !default;

$base-font-color: rgb(60,60,60) !default;
$baseFontColor: $base-font-color;

$lighter-base-font-color: rgb(100,100,100) !default;
$very-light-text: rgb(255,255,255) !default;
$text-color: rgb(51, 51, 51) !default;

// borders
$border-color-1: rgb(190,190,190) !default;
$border-color-2: rgb(200,200,200) !default;
$border-color-3: rgb(100,100,100) !default;
$border-color-4: rgb(252,252,252) !default;
$border-color-l1: $m-gray-l1 !default;
$border-color-l2: $m-gray-l2 !default;
$border-color-l3: $m-gray-l3 !default;
$border-color-l4: $m-gray-l4 !default;

// visual horizontal rules
$faded-hr-image-1: linear-gradient(180deg, rgba(200,200,200, 0) 0%, rgba(200,200,200, 1) 50%, rgba(200,200,200, 0)) !default;
$faded-hr-image-2: linear-gradient(180deg, rgba(200,200,200, 0) 0%, rgba(200,200,200, 1)) !default;
$faded-hr-image-3: linear-gradient(180deg, rgba(200,200,200, 1) 0%, rgba(200,200,200, 0)) !default;
$faded-hr-image-4: linear-gradient(180deg, rgba(240,240,240, 0) 0%, rgba(240,240,240, 1) 50%, rgba(240,240,240, 0)) !default;
$faded-hr-image-5: linear-gradient(180deg, rgba(255,255,255, 0) 0%, rgba(255,255,255, 0.8) 50%, rgba(255,255,255, 0)) !default;
$faded-hr-image-6: linear-gradient(90deg, rgba(255,255,255, 0) 0%, rgba(255,255,255, 0.6) 50%, rgba(255,255,255, 0)) !default;

// notifications
$notify-banner-bg-1: rgb(56,56,56) !default;
$notify-banner-bg-2: rgb(136,136,136) !default;
$notify-banner-bg-3: $shadow-l2 !default;
$msg-bg: $m-blue-d3 !default;

// actions
$button-bg-image: linear-gradient(rgb(255,255,255) 0%, rgb(250,250,250) 50%, rgb(237,237,237) 50%, rgb(220,220,220) 100%) !default;
$button-bg-color: transparent !default;
$button-bg-hover-color: $white !default;

// action - primary
$action-primary-bg: $m-blue-d3 !default;
$action-primary-fg: $white !default;
$action-primary-shadow: $m-blue-d4 !default;
$action-primary-focused-bg: $m-blue-d1 !default;
$action-primary-focused-fg: $white !default;
$action-primary-active-bg: $m-blue !default;
$action-primary-active-fg: $m-blue-d3 !default;
$action-primary-active-shadow: $m-blue-d2 !default;
$action-primary-active-focused-fg: $m-blue-d4 !default;
$action-primary-active-focused-shadow: $m-blue-d3 !default;
$action-primary-disabled-bg: $m-gray-d3 !default;
$action-prmary-disabled-fg: $white !default;

// action - secondary
$action-secondary-bg: $m-pink !default;
$action-secondary-fg: $white !default;
$action-secondary-shadow: $m-pink-d2 !default;
$action-secondary-focused-bg: $m-pink-l3 !default;
$action-secondary-focused-fg: $white !default;
$action-secondary-active-bg: $m-pink-l2 !default;
$action-secondary-active-fg: $m-pink-d1 !default;
$action-secondary-active-shadow: $m-pink-d1 !default;
$action-secondary-active-focused-fg: $m-pink-d3 !default;
$action-secondary-active-focused-shadow: $m-pink-d2 !default;
$action-secondary-disabled-bg: $m-gray-d3 !default;
$action-secondary-disabled-fg: $white !default;

// actions - misc
$link-color: $uxpl-blue-base !default;
$link-color-d1: $link-color !default;
$link-hover: $uxpl-blue-hover-active !default; // from our Pattern Library http://ux.edx.org/elements/colors/
$site-status-color: $pink !default;
$button-color: $uxpl-blue-base !default;
$button-archive-color: rgb(238,238,238) !default; // #eeeeee

// larger, random elements
$dark-trans-bg: rgba(0, 0, 0, .75) !default;

$body-bg: $uxpl-grayscale-x-back !default;

$container-bg: $white !default;

// header
$header-image: linear-gradient(-90deg, rgba(255,255,255, 1), rgba(230,230,230, 0.9)) !default;
$header-bg: $white !default;
$header-graphic-super-color: $m-blue-d1 !default;
$header-graphic-sub-color: $m-gray-d2 !default;
$header-sans-serif: 'Open Sans', Arial, Helvetica, sans-serif !default;
$header_image_margin: -69px !default;

// footer
$footer-bg: $white !default;
$footer_margin: ($baseline/4) 0 ($baseline*1.5) 0 !default;

// modal
$shadow-color: $blue !default;
$modal-bg-color: rgb(245,245,245) !default;

// courseware elements
$courseware-header-image: linear-gradient(top, rgb(255,255,255), rgb(238,238,238)) !default;
$courseware-header-bg: transparent !default;
$courseware-footer-border: none !default;
$courseware-footer-shadow: none !default;
$courseware-footer-margin: 0px !default;
$courseware-border-bottom-color: rgb(68,162,222) !default;
$courseware-button-border-color: rgb(230,230,230) !default;
$courseware-hover-color: rgb(51,52,53) !default;
$courseware-navigation-color: $uxpl-blue-base !default;

// homepage, onboarding, and course discovery
$homepage__header--gradient__color--alpha: lighten($gray, 15%) !default;
$homepage__header--gradient__color--bravo: saturate($gray, 30%) !default;
$homepage__header--background: lighten($gray, 15%) !default;
$homepage-background: rgb(252, 252, 252) !default;
$course-card-height: ($baseline*18) !default;
$course-image-height: ($baseline*8) !default;
$course-info-height: ($baseline*10) !default;
$course-title-height: ($baseline*3.6) !default;
$homepage-bg-image: none !default;
$login-banner-image: url('#{$static-path}/images/edx-theme/edx-background-banner-account.png') !default;
$register-banner-image: url('#{$static-path}/images/edx-theme/edx-background-banner-account.png') !default;
$passwordreset-banner-image: url('#{$static-path}/images/edx-theme/edx-background-banner-account.png') !default;

$video-thumb-url: '#{$static-path}/images/homepage-hero-video-thumb.jpg' !default;

// dashboard elements
$dashboard-profile-header-image: linear-gradient(-90deg, rgb(255,255,255), rgb(245,245,245)) !default;
$dashboard-profile-header-color: transparent !default;
$dashboard-profile-color: rgb(252,252,252) !default;
$dot-color: rgb(221, 221, 221) !default;
$dashboard-course-cover-border: rgb(221, 221, 221) !default;

// course elements
$content-wrapper-bg: $white !default;
$course-bg-color: $uxpl-grayscale-x-back !default;
$account-content-wrapper-bg: shade($body-bg, 2%) !default;
$course-profile-bg: rgb(245,245,245) !default;
$course-header-bg: rgba(255,255,255, 0.93) !default;

// search/listing results
$result-highlight-color-base: rgba($highlight-color, 0.25) !default;

// sidebar
$sidebar-chapter-bg-top: rgba(255, 255, 255, .5) !default;
$sidebar-chapter-bg-bottom: rgba(255, 255, 255, 0) !default;
$sidebar-chapter-bg: rgb(246,246,246) !default;
$sidebar-active-image: linear-gradient(top, rgb(230,230,230), rgb(214,214,214)) !default;


// student notes
$student-notes-highlight-color-base: saturate($yellow, 65%) !default;
$student-notes-highlight-color: tint($student-notes-highlight-color-base, 50%) !default;
$student-notes-highlight-color-focus: $student-notes-highlight-color-base !default;

// ----------------------------
// #DEPRECATED
// ----------------------------
$danger-red: rgb(212, 64, 64) !default;
$light-gray: rgb(221, 221, 221) !default;
$dark-gray: rgb(51, 51, 51) !default;
$border-color: rgb(200, 200, 200) !default;
$sidebar-color: rgb(246, 246, 246) !default;
$outer-border-color: $gray-l3 !default;

// used by descriptor css
$lightGrey: rgb(237,241,245) !default;
$mediumGrey: #ced2db !default;
$darkGrey: rgb(136,145,161) !default;
$extraDarkGrey: #3d4043 !default;
$lightGrey1: $gray-l3 !default;
<<<<<<< HEAD
$paleYellow: #fffcf1;
$blue-d1: shade($blue,20%);
$blue-d2: shade($blue,40%);
$blue-d4: shade($blue,80%);

//Program details page
$black:             #000000;
$border-red:        red;
$gray:              #4a4a4a;;
$blue:              #0066a2;
$blue-dark:         #005686;

$mobile:            767px;
$tablet:            768px;
$desktop:           1024px;
$desktop-xl:        1280px;
=======
$paleYellow: #fffcf1 !default;
>>>>>>> 0daa108e
<|MERGE_RESOLUTION|>--- conflicted
+++ resolved
@@ -543,11 +543,7 @@
 $darkGrey: rgb(136,145,161) !default;
 $extraDarkGrey: #3d4043 !default;
 $lightGrey1: $gray-l3 !default;
-<<<<<<< HEAD
-$paleYellow: #fffcf1;
-$blue-d1: shade($blue,20%);
-$blue-d2: shade($blue,40%);
-$blue-d4: shade($blue,80%);
+$paleYellow: #fffcf1 !default;
 
 //Program details page
 $black:             #000000;
@@ -559,7 +555,4 @@
 $mobile:            767px;
 $tablet:            768px;
 $desktop:           1024px;
-$desktop-xl:        1280px;
-=======
-$paleYellow: #fffcf1 !default;
->>>>>>> 0daa108e
+$desktop-xl:        1280px;