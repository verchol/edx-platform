--- conflicted
+++ resolved
@@ -101,11 +101,7 @@
 
     """
     secret_key = get_processor_config().get('SECRET_KEY', '')
-<<<<<<< HEAD
-    hash_obj = hmac.new(secret_key, value, sha256)
-=======
     hash_obj = hmac.new(secret_key.encode('utf-8'), value.encode('utf-8'), sha256)
->>>>>>> 04595a7b
     return binascii.b2a_base64(hash_obj.digest())[:-1]  # last character is a '\n', which we don't want
 
 
